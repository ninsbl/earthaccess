--- conflicted
+++ resolved
@@ -65,16 +65,11 @@
   "zarr >=2.12.0, <3.0.0a",
 ]
 virtualizarr = [
-<<<<<<< HEAD
-  "virtualizarr >=1.2.0",
-  "zarr",
-=======
   "numpy >=1.26.4",
   "zarr >=2.12.0, <3.0.0a",
   "virtualizarr >=1.2.0",
   "dask",
   "h5py >=3.6.0",
->>>>>>> fcb0c227
 ]
 dev = [
   "bump-my-version >=0.10.0",
