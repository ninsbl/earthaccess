# package imports
import logging
import os
import unittest

import earthaccess
import pytest

logger = logging.getLogger(__name__)
assertions = unittest.TestCase("__init__")


assertions.assertTrue("EARTHDATA_USERNAME" in os.environ)
assertions.assertTrue("EARTHDATA_PASSWORD" in os.environ)

logger.info(f"Current username: {os.environ['EARTHDATA_USERNAME']}")
logger.info(f"earthaccess version: {earthaccess.__version__}")


dataset_valid_params = [
    {"data_center": "NSIDC", "cloud_hosted": True},
    {"keyword": "aerosol", "cloud_hosted": False},
    {"daac": "NSIDC", "keyword": "ocean"},
]

granules_valid_params = [
    {
        "data_center": "NSIDC",
        "short_name": "ATL08",
        "cloud_hosted": True,
        # Chiapas, Mexico
        "bounding_box": (-92.86, 16.26, -91.58, 16.97),
    },
    {
        "concept_id": "C2021957295-LPCLOUD",
        "day_night_flag": "day",
        "cloud_cover": (0, 20),
        # Southern Ireland
        "bounding_box": (-10.15, 51.61, -7.59, 52.43),
    },
]


def test_auth_returns_valid_auth_class():
    auth = earthaccess.login(strategy="environment")
    assertions.assertIsInstance(auth, earthaccess.Auth)
    assertions.assertIsInstance(earthaccess.__auth__, earthaccess.Auth)
    assertions.assertTrue(earthaccess.__auth__.authenticated)


def test_dataset_search_returns_none_with_no_parameters():
    results = earthaccess.search_datasets()
    assertions.assertIsInstance(results, list)
    assertions.assertTrue(len(results) == 0)


@pytest.mark.parametrize("kwargs", dataset_valid_params)
def test_dataset_search_returns_valid_results(kwargs):
    results = earthaccess.search_datasets(**kwargs)
    assertions.assertIsInstance(results, list)
    assertions.assertIsInstance(results[0], dict)


@pytest.mark.parametrize("kwargs", granules_valid_params)
def test_granules_search_returns_valid_results(kwargs):
    results = earthaccess.search_data(count=10, **kwargs)
    assertions.assertIsInstance(results, list)
    assertions.assertTrue(len(results) <= 10)


@pytest.mark.parametrize("selection", [0, slice(None)])
def test_earthaccess_api_can_download_granules(tmp_path, selection):
    results = earthaccess.search_data(
        count=2,
        short_name="ATL08",
        cloud_hosted=True,
        bounding_box=(-92.86, 16.26, -91.58, 16.97),
    )
    result = results[selection]
    files = earthaccess.download(result, str(tmp_path))
    assertions.assertIsInstance(files, list)
<<<<<<< HEAD
    shutil.rmtree(local_path)


def test_auth_environ():
    environ = earthaccess.auth_environ()
    assert environ == {
        "EARTHDATA_USERNAME": os.environ["EARTHDATA_USERNAME"],
        "EARTHDATA_PASSWORD": os.environ["EARTHDATA_PASSWORD"],
    }


def test_auth_environ_raises(monkeypatch):
    monkeypatch.setattr(earthaccess.__auth__, "authenticated", False)
    with pytest.raises(RuntimeError, match="authenticate"):
        earthaccess.auth_environ()
=======
    assert all(os.path.exists(f) for f in files)
>>>>>>> 250848da
<|MERGE_RESOLUTION|>--- conflicted
+++ resolved
@@ -79,8 +79,7 @@
     result = results[selection]
     files = earthaccess.download(result, str(tmp_path))
     assertions.assertIsInstance(files, list)
-<<<<<<< HEAD
-    shutil.rmtree(local_path)
+    assert all(os.path.exists(f) for f in files)
 
 
 def test_auth_environ():
@@ -94,7 +93,4 @@
 def test_auth_environ_raises(monkeypatch):
     monkeypatch.setattr(earthaccess.__auth__, "authenticated", False)
     with pytest.raises(RuntimeError, match="authenticate"):
-        earthaccess.auth_environ()
-=======
-    assert all(os.path.exists(f) for f in files)
->>>>>>> 250848da
+        earthaccess.auth_environ()