import datetime
import logging
import traceback
from functools import lru_cache
from itertools import chain
from pathlib import Path
from pickle import dumps, loads
from typing import Any, Dict, List, Mapping, Optional, Tuple, Union
from uuid import uuid4
import threading

import fsspec
import requests
import s3fs
from multimethod import multimethod as singledispatchmethod
from pqdm.threads import pqdm
from typing_extensions import deprecated

import earthaccess

from .auth import Auth, SessionWithHeaderRedirection
from .daac import DAAC_TEST_URLS, find_provider
from .results import DataGranule
from .search import DataCollections

logger = logging.getLogger(__name__)


class EarthAccessFile(fsspec.spec.AbstractBufferedFile):
    """Handle for a file-like object pointing to an on-prem or Earthdata Cloud granule."""

    def __init__(
        self, f: fsspec.spec.AbstractBufferedFile, granule: DataGranule
    ) -> None:
        """EarthAccessFile connects an Earthdata search result with an open file-like object.

        No methods exist on the class, which passes all attribute and method calls
        directly to the file-like object given during initialization. An instance of
        this class can be treated like that file-like object itself.

        Parameters:
            f: a file-like object
            granule: a granule search result
        """
        self.f = f
        self.granule = granule

    def __getattr__(self, method: str) -> Any:
        return getattr(self.f, method)

    def __reduce__(self) -> Any:
        return make_instance, (
            type(self.f),
            self.granule,
            earthaccess.__auth__,
            dumps(self.f),
        )

    def __repr__(self) -> str:
        return repr(self.f)


def _open_files(
    url_mapping: Mapping[str, Union[DataGranule, None]],
    fs: fsspec.AbstractFileSystem,
    *,
    pqdm_kwargs: Optional[Mapping[str, Any]] = None,
) -> List[fsspec.spec.AbstractBufferedFile]:
    def multi_thread_open(data: tuple[str, Optional[DataGranule]]) -> EarthAccessFile:
        url, granule = data
        return EarthAccessFile(fs.open(url), granule)  # type: ignore

    pqdm_kwargs = {
        "exception_behaviour": "immediate",
        "n_jobs": 8,
        **(pqdm_kwargs or {}),
    }

    return pqdm(url_mapping.items(), multi_thread_open, **pqdm_kwargs)


def make_instance(
    cls: Any, granule: DataGranule, auth: Auth, data: Any
) -> EarthAccessFile:
    # Attempt to re-authenticate
    if not earthaccess.__auth__.authenticated:
        earthaccess.__auth__ = auth
        earthaccess.login()

    # When sending EarthAccessFiles between processes, it's possible that
    # we will need to switch between s3 <--> https protocols.
    if (earthaccess.__store__.in_region and cls is not s3fs.S3File) or (
        not earthaccess.__store__.in_region and cls is s3fs.S3File
    ):
        # NOTE: This uses the first data_link listed in the granule. That's not
        #       guaranteed to be the right one.
        return EarthAccessFile(earthaccess.open([granule])[0], granule)
    else:
        return EarthAccessFile(loads(data), granule)


def _get_url_granule_mapping(
    granules: List[DataGranule], access: str
) -> Mapping[str, DataGranule]:
    """Construct a mapping between file urls and granules."""
    url_mapping = {}
    for granule in granules:
        for url in granule.data_links(access=access):
            url_mapping[url] = granule
    return url_mapping


class Store(object):
    """Store class to access granules on-prem or in the cloud."""

    def __init__(self, auth: Any, pre_authorize: bool = False) -> None:
        """Store is the class to access data.

        Parameters:
            auth: Auth instance to download and access data.
        """
        self.thread_locals = threading.local()
        if auth.authenticated is True:
            self.auth = auth
            self._s3_credentials: Dict[
                Tuple, Tuple[datetime.datetime, Dict[str, str]]
            ] = {}
            oauth_profile = f"https://{auth.system.edl_hostname}/profile"
            # sets the initial URS cookie
            self._requests_cookies: Dict[str, Any] = {}
            self.set_requests_session(oauth_profile, bearer_token=True)
            if pre_authorize:
                # collect cookies from other DAACs
                for url in DAAC_TEST_URLS:
                    self.set_requests_session(url)

        else:
            logger.warning("The current session is not authenticated with NASA")
            self.auth = None
        self.in_region = self._running_in_us_west_2()

    def _derive_concept_provider(self, concept_id: Optional[str] = None) -> str:
        if concept_id is not None:
            provider = concept_id.split("-")[1]
            return provider
        return ""

    def _derive_daac_provider(self, daac: str) -> Union[str, None]:
        provider = find_provider(daac, True)
        return provider

    def _is_cloud_collection(self, concept_id: List[str]) -> bool:
        collection = DataCollections(self.auth).concept_id(concept_id).get()
        if len(collection) > 0 and "s3-links" in collection[0]["meta"]:
            return True
        return False

    def _own_s3_credentials(self, links: List[Dict[str, Any]]) -> Union[str, None]:
        for link in links:
            if "/s3credentials" in link["URL"]:
                return link["URL"]
        return None

    def _running_in_us_west_2(self) -> bool:
        session = self.auth.get_session()
        try:
            # https://docs.aws.amazon.com/AWSEC2/latest/UserGuide/instancedata-data-retrieval.html
            token_ = session.put(
                "http://169.254.169.254/latest/api/token",
                headers={"X-aws-ec2-metadata-token-ttl-seconds": "21600"},
                timeout=1,
            )
            resp = session.get(
                "http://169.254.169.254/latest/meta-data/placement/region",
                timeout=1,
                headers={"X-aws-ec2-metadata-token": token_.text},
            )
        except Exception:
            return False

        if resp.status_code == 200 and b"us-west-2" == resp.content:
            # On AWS, in region us-west-2
            return True
        return False

    def set_requests_session(
        self, url: str, method: str = "get", bearer_token: bool = False
    ) -> None:
        """Sets up a `requests` session with bearer tokens that are used by CMR.

        Mainly used to get the authentication cookies from different DAACs and URS.
        This HTTPS session can be used to download granules if we want to use a direct,
        lower level API.

        Parameters:
            url: used to test the credentials and populate the class auth cookies
            method: HTTP method to test, default: "GET"
            bearer_token: if true, will be used for authenticated queries on CMR

        Returns:
            fsspec HTTPFileSystem (aiohttp client session)
        """
        if not hasattr(self, "_http_session"):
            self._http_session = self.auth.get_session(bearer_token)

        resp = self._http_session.request(method, url, allow_redirects=True)

        if resp.status_code in [400, 401, 403]:
            new_session = requests.Session()
            resp_req = new_session.request(
                method, url, allow_redirects=True, cookies=self._requests_cookies
            )
            if resp_req.status_code in [400, 401, 403]:
                resp.raise_for_status()
            else:
                self._requests_cookies.update(new_session.cookies.get_dict())
        elif 200 <= resp.status_code < 300:
            self._requests_cookies = self._http_session.cookies.get_dict()
        else:
            resp.raise_for_status()

    @deprecated("Use get_s3_filesystem instead")
    def get_s3fs_session(
        self,
        daac: Optional[str] = None,
        concept_id: Optional[str] = None,
        provider: Optional[str] = None,
        endpoint: Optional[str] = None,
    ) -> s3fs.S3FileSystem:
        """Returns a s3fs instance for a given cloud provider / DAAC.

        Parameters:
           daac: any of the DAACs, e.g. NSIDC, PODAAC
           provider: a data provider if we know them, e.g. PODAAC -> POCLOUD
           endpoint: pass the URL for the credentials directly

        Returns:
           An `s3fs.S3FileSystem` authenticated for reading in-region in us-west-2 for 1 hour.
        """
        return self.get_s3_filesystem(daac, concept_id, provider, endpoint)

    def get_s3_filesystem(
        self,
        daac: Optional[str] = None,
        concept_id: Optional[str] = None,
        provider: Optional[str] = None,
        endpoint: Optional[str] = None,
    ) -> s3fs.S3FileSystem:
        """Return an `s3fs.S3FileSystem` instance for a given cloud provider / DAAC.

        Parameters:
            daac: any of the DAACs, e.g. NSIDC, PODAAC
            provider: a data provider if we know them, e.g. PODAAC -> POCLOUD
            endpoint: pass the URL for the credentials directly

        Returns:
            a s3fs file instance
        """
        if self.auth is None:
            raise ValueError(
                "A valid Earthdata login instance is required to retrieve S3 credentials"
            )
        if not any([concept_id, daac, provider, endpoint]):
            raise ValueError(
                "At least one of the concept_id, daac, provider or endpoint"
                "parameters must be specified. "
            )

        if concept_id is not None:
            provider = self._derive_concept_provider(concept_id)

        # Get existing S3 credentials if we already have them
        location = (
            daac,
            provider,
            endpoint,
        )  # Identifier for where to get S3 credentials from
        need_new_creds = False
        try:
            dt_init, creds = self._s3_credentials[location]
        except KeyError:
            need_new_creds = True
        else:
            # If cached credentials are expired, invalidate the cache
            delta = datetime.datetime.now() - dt_init
            if round(delta.seconds / 60, 2) > 55:
                need_new_creds = True
                self._s3_credentials.pop(location)

        if need_new_creds:
            # Don't have existing valid S3 credentials, so get new ones
            now = datetime.datetime.now()
            if endpoint is not None:
                creds = self.auth.get_s3_credentials(endpoint=endpoint)
            elif daac is not None:
                creds = self.auth.get_s3_credentials(daac=daac)
            elif provider is not None:
                creds = self.auth.get_s3_credentials(provider=provider)
            # Include new credentials in the cache
            self._s3_credentials[location] = now, creds

        return s3fs.S3FileSystem(
            key=creds["accessKeyId"],
            secret=creds["secretAccessKey"],
            token=creds["sessionToken"],
        )

    @lru_cache
    def get_fsspec_session(self) -> fsspec.AbstractFileSystem:
        """Returns a fsspec HTTPS session with bearer tokens that are used by CMR.

        This HTTPS session can be used to download granules if we want to use a direct,
        lower level API.

        Returns:
            fsspec HTTPFileSystem (aiohttp client session)
        """
        token = self.auth.token["access_token"]
        client_kwargs = {
            "headers": {"Authorization": f"Bearer {token}"},
            # This is important! If we trust the env and send a bearer token,
            # auth will fail!
            "trust_env": False,
        }
        session = fsspec.filesystem("https", client_kwargs=client_kwargs)
        return session

    def get_requests_session(self, bearer_token: bool = True) -> requests.Session:
        """Returns a requests HTTPS session with bearer tokens that are used by CMR.

        This HTTPS session can be used to download granules if we want to use a direct,
        lower level API.

        Parameters:
            bearer_token: if true, will be used for authenticated queries on CMR

        Returns:
            requests Session
        """
        if hasattr(self, "_http_session"):
            return self._http_session
        else:
            raise AttributeError("The requests session hasn't been set up yet.")

    def open(
        self,
        granules: Union[List[str], List[DataGranule]],
        provider: Optional[str] = None,
        *,
        pqdm_kwargs: Optional[Mapping[str, Any]] = None,
    ) -> List[fsspec.spec.AbstractBufferedFile]:
        """Returns a list of file-like objects that can be used to access files
        hosted on S3 or HTTPS by third party libraries like xarray.

        Parameters:
            granules: a list of granule instances **or** list of URLs, e.g. `s3://some-granule`.
                If a list of URLs is passed, we need to specify the data provider.
            provider: e.g. POCLOUD, NSIDC_CPRD, etc.
            pqdm_kwargs: Additional keyword arguments to pass to pqdm, a parallel processing library.
                See pqdm documentation for available options. Default is to use immediate exception behavior
                and the number of jobs specified by the `threads` parameter.

        Returns:
            A list of "file pointers" to remote (i.e. s3 or https) files.
        """
        if len(granules):
            return self._open(granules, provider, pqdm_kwargs=pqdm_kwargs)
        return []

    @singledispatchmethod
    def _open(
        self,
        granules: Union[List[str], List[DataGranule]],
        provider: Optional[str] = None,
        *,
        pqdm_kwargs: Optional[Mapping[str, Any]] = None,
    ) -> List[Any]:
        raise NotImplementedError("granules should be a list of DataGranule or URLs")

    @_open.register
    def _open_granules(
        self,
        granules: List[DataGranule],
        provider: Optional[str] = None,
        *,
        pqdm_kwargs: Optional[Mapping[str, Any]] = None,
    ) -> List[Any]:
        fileset: List = []
        total_size = round(sum([granule.size() for granule in granules]) / 1024, 2)
        logger.info(f"Opening {len(granules)} granules, approx size: {total_size} GB")

        if self.auth is None:
            raise ValueError(
                "A valid Earthdata login instance is required to retrieve credentials"
            )

        if self.in_region:
            if granules[0].cloud_hosted:
                access = "direct"
                provider = granules[0]["meta"]["provider-id"]
                # if the data has its own S3 credentials endpoint, we will use it
                endpoint = self._own_s3_credentials(granules[0]["umm"]["RelatedUrls"])
                if endpoint is not None:
                    logger.info(f"using endpoint: {endpoint}")
                    s3_fs = self.get_s3_filesystem(endpoint=endpoint)
                else:
                    logger.info(f"using provider: {provider}")
                    s3_fs = self.get_s3_filesystem(provider=provider)
            else:
                access = "on_prem"
                s3_fs = None

            url_mapping = _get_url_granule_mapping(granules, access)
            if s3_fs is not None:
                try:
                    fileset = _open_files(
                        url_mapping,
                        fs=s3_fs,
                        pqdm_kwargs=pqdm_kwargs,
                    )
                except Exception as e:
                    raise RuntimeError(
                        "An exception occurred while trying to access remote files on S3. "
                        "This may be caused by trying to access the data outside the us-west-2 region."
                        f"Exception: {traceback.format_exc()}"
                    ) from e
            else:
                fileset = self._open_urls_https(url_mapping, pqdm_kwargs=pqdm_kwargs)
        else:
            url_mapping = _get_url_granule_mapping(granules, access="on_prem")
            fileset = self._open_urls_https(url_mapping, pqdm_kwargs=pqdm_kwargs)

        return fileset

    @_open.register
    def _open_urls(
        self,
        granules: List[str],
        provider: Optional[str] = None,
        *,
        pqdm_kwargs: Optional[Mapping[str, Any]] = None,
    ) -> List[Any]:
        fileset: List = []

        if isinstance(granules[0], str) and (
            granules[0].startswith("s3") or granules[0].startswith("http")
        ):
            # TODO: method to derive the DAAC from url?
            provider = provider
        else:
            raise ValueError(
                f"Schema for {granules[0]} is not recognized, must be an HTTP or S3 URL"
            )
        if self.auth is None:
            raise ValueError(
                "A valid Earthdata login instance is required to retrieve S3 credentials"
            )

        url_mapping: Mapping[str, None] = {url: None for url in granules}
        if self.in_region and granules[0].startswith("s3"):
            if provider is not None:
                s3_fs = self.get_s3_filesystem(provider=provider)
                if s3_fs is not None:
                    try:
                        fileset = _open_files(
                            url_mapping,
                            fs=s3_fs,
                            pqdm_kwargs=pqdm_kwargs,
                        )
                    except Exception as e:
                        raise RuntimeError(
                            "An exception occurred while trying to access remote files on S3. "
                            "This may be caused by trying to access the data outside the us-west-2 region."
                            f"Exception: {traceback.format_exc()}"
                        ) from e
                else:
                    logger.info(f"Provider {provider} has no valid cloud credentials")
                return fileset
            else:
                raise ValueError(
                    "earthaccess cannot derive the DAAC provider from URLs only, a provider is needed e.g. POCLOUD"
                )
        else:
            if granules[0].startswith("s3"):
                raise ValueError(
                    "We cannot open S3 links when we are not in-region, try using HTTPS links"
                )
            fileset = self._open_urls_https(url_mapping, pqdm_kwargs=pqdm_kwargs)
            return fileset

    def get(
        self,
        granules: Union[List[DataGranule], List[str]],
        local_path: Optional[Union[Path, str]] = None,
        provider: Optional[str] = None,
        threads: int = 8,
        *,
        pqdm_kwargs: Optional[Mapping[str, Any]] = None,
    ) -> List[str]:
        """Retrieves data granules from a remote storage system.

           * If we run this in the cloud,
             we are moving data from S3 to a cloud compute instance (EC2, AWS Lambda).
           * If we run it outside the us-west-2 region and the data granules are part of a cloud-based
             collection, the method will not get any files.
           * If we request data granules from an on-prem collection,
             the data will be effectively downloaded to a local directory.

        Parameters:
            granules: A list of granules(DataGranule) instances or a list of granule links (HTTP).
            local_path: Local directory to store the remote data granules.  If not
                supplied, defaults to a subdirectory of the current working directory
                of the form `data/YYYY-MM-DD-UUID`, where `YYYY-MM-DD` is the year,
                month, and day of the current date, and `UUID` is the last 6 digits
                of a UUID4 value.
            provider: a valid cloud provider, each DAAC has a provider code for their cloud distributions
            threads: Parallel number of threads to use to download the files;
                adjust as necessary, default = 8.
            pqdm_kwargs: Additional keyword arguments to pass to pqdm, a parallel processing library.
                See pqdm documentation for available options. Default is to use immediate exception behavior
                and the number of jobs specified by the `threads` parameter.

        Returns:
            List of downloaded files
        """
        if not granules:
            raise ValueError("List of URLs or DataGranule instances expected")

        if local_path is None:
            today = datetime.datetime.now().strftime("%Y-%m-%d")
            uuid = uuid4().hex[:6]
            local_path = Path.cwd() / "data" / f"{today}-{uuid}"

        pqdm_kwargs = {
            "n_jobs": threads,
            **(pqdm_kwargs or {}),
        }

        return self._get(granules, Path(local_path), provider, pqdm_kwargs=pqdm_kwargs)

    @singledispatchmethod
    def _get(
        self,
        granules: Union[List[DataGranule], List[str]],
        local_path: Path,
        provider: Optional[str] = None,
        *,
        pqdm_kwargs: Optional[Mapping[str, Any]] = None,
    ) -> List[str]:
        """Retrieves data granules from a remote storage system.

           * If we run this in the cloud,
             we are moving data from S3 to a cloud compute instance (EC2, AWS Lambda).
           * If we run it outside the us-west-2 region and the data granules are part of a cloud-based
             collection, the method will not get any files.
           * If we request data granules from an on-prem collection,
             the data will be effectively downloaded to a local directory.

        Parameters:
            granules: A list of granules (DataGranule) instances or a list of granule links (HTTP).
            local_path: Local directory to store the remote data granules
            provider: a valid cloud provider, each DAAC has a provider code for their cloud distributions
            threads: Parallel number of threads to use to download the files;
                adjust as necessary, default = 8.
            pqdm_kwargs: Additional keyword arguments to pass to pqdm, a parallel processing library.
                See pqdm documentation for available options. Default is to use immediate exception behavior
                and the number of jobs specified by the `threads` parameter.

        Returns:
            None
        """
        raise NotImplementedError(f"Cannot _get {granules}")

    @_get.register
    def _get_urls(
        self,
        granules: List[str],
        local_path: Path,
        provider: Optional[str] = None,
        *,
        pqdm_kwargs: Optional[Mapping[str, Any]] = None,
    ) -> List[str]:
        data_links = granules
        downloaded_files: List = []
        if provider is None and self.in_region and "cumulus" in data_links[0]:
            raise ValueError(
                "earthaccess can't yet guess the provider for cloud collections, "
                "we need to use one from earthaccess.list_cloud_providers()"
            )
        if self.in_region and data_links[0].startswith("s3"):
            logger.info(f"Accessing cloud dataset using provider: {provider}")
            s3_fs = self.get_s3_filesystem(provider=provider)
            # TODO: make this parallel or concurrent
            for file in data_links:
                s3_fs.get(file, str(local_path))
                file_name = local_path / Path(file).name
                logger.info(f"Downloaded: {file_name}")
                downloaded_files.append(file_name)
            return downloaded_files

        else:
            # if we are not in AWS
            return self._download_onprem_granules(
                data_links, local_path, pqdm_kwargs=pqdm_kwargs
            )

    @_get.register
    def _get_granules(
        self,
        granules: List[DataGranule],
        local_path: Path,
        provider: Optional[str] = None,
        *,
        pqdm_kwargs: Optional[Mapping[str, Any]] = None,
    ) -> List[str]:
        data_links: List = []
        downloaded_files: List = []
        provider = granules[0]["meta"]["provider-id"]
        endpoint = self._own_s3_credentials(granules[0]["umm"]["RelatedUrls"])
        cloud_hosted = granules[0].cloud_hosted
        access = "direct" if (cloud_hosted and self.in_region) else "external"
        data_links = list(
            # we are not in-region
            chain.from_iterable(
                granule.data_links(access=access, in_region=self.in_region)
                for granule in granules
            )
        )
        total_size = round(sum(granule.size() for granule in granules) / 1024, 2)
        logger.info(
            f" Getting {len(granules)} granules, approx download size: {total_size} GB"
        )
        if access == "direct":
            if endpoint is not None:
                logger.info(
                    f"Accessing cloud dataset using dataset endpoint credentials: {endpoint}"
                )
                s3_fs = self.get_s3_filesystem(endpoint=endpoint)
            else:
                logger.info(f"Accessing cloud dataset using provider: {provider}")
                s3_fs = self.get_s3_filesystem(provider=provider)

            local_path.mkdir(parents=True, exist_ok=True)

            # TODO: make this async
            for file in data_links:
                s3_fs.get(file, str(local_path))
                file_name = local_path / Path(file).name
                logger.info(f"Downloaded: {file_name}")
                downloaded_files.append(file_name)
            return downloaded_files
        else:
            # if the data are cloud-based, but we are not in AWS,
            # it will be downloaded as if it was on prem
            return self._download_onprem_granules(
                data_links, local_path, pqdm_kwargs=pqdm_kwargs
            )

    def _clone_session_in_local_thread(
        self, original_session: SessionWithHeaderRedirection
    ) -> None:
        """Clone the original session and store it in the local thread context.

        This method creates a new session that replicates the headers, cookies, and authentication settings
        from the provided original session. The new session is stored in a thread-local storage.

        Parameters:
            original_session (SessionWithHeaderRedirection): The session to be cloned.

        Returns:
            None
        """
        if not hasattr(self.thread_locals, "local_thread_session"):
            local_thread_session = SessionWithHeaderRedirection()
            local_thread_session.headers.update(original_session.headers)
            local_thread_session.cookies.update(original_session.cookies)
            local_thread_session.auth = original_session.auth
            self.thread_locals.local_thread_session = local_thread_session

    def _download_file(self, url: str, directory: Path) -> str:
        """Download a single file from an on-prem location, a DAAC data center.

        Parameters:
            url: the granule url
            directory: local directory

        Returns:
            A local filepath or an exception.
        """
        # If the get data link is an Opendap location
        if "opendap" in url and url.endswith(".html"):
            url = url.replace(".html", "")
        local_filename = url.split("/")[-1]
        path = directory / Path(local_filename)
        if not path.exists():
            try:
<<<<<<< HEAD
                original_session = self.get_requests_session()
                self._clone_session_in_local_thread(original_session)
                session = self.thread_locals.local_thread_session
                with session.get(
                    url,
                    stream=True,
                    allow_redirects=True,
                ) as r:
=======
                session = self.auth.get_session()
                with session.get(url, stream=True, allow_redirects=True) as r:
>>>>>>> 4d0721de
                    r.raise_for_status()
                    with open(path, "wb") as f:
                        # Cap memory usage for large files at 1MB per write to disk per thread
                        # https://docs.python-requests.org/en/latest/user/quickstart/#raw-response-content
                        for chunk in r.iter_content(chunk_size=1024 * 1024):
                            f.write(chunk)
            except Exception:
                logger.exception(f"Error while downloading the file {local_filename}")
                raise Exception
        else:
            logger.info(f"File {local_filename} already downloaded")
        return str(path)

    def _download_onprem_granules(
        self,
        urls: List[str],
        directory: Path,
        *,
        pqdm_kwargs: Optional[Mapping[str, Any]] = None,
    ) -> List[Any]:
        """Downloads a list of URLS into the data directory.

        Parameters:
            urls: list of granule URLs from an on-prem collection
            directory: local directory to store the downloaded files
            threads: parallel number of threads to use to download the files;
                adjust as necessary, default = 8
            pqdm_kwargs: Additional keyword arguments to pass to pqdm, a parallel processing library.
                See pqdm documentation for available options. Default is to use immediate exception behavior
                and the number of jobs specified by the `threads` parameter.

        Returns:
            A list of local filepaths to which the files were downloaded.
        """
        if urls is None:
            raise ValueError("The granules didn't provide a valid GET DATA link")
        if self.auth is None:
            raise ValueError(
                "We need to be logged into NASA EDL in order to download data granules"
            )
        directory.mkdir(parents=True, exist_ok=True)

        arguments = [(url, directory) for url in urls]

        pqdm_kwargs = {
            "exception_behaviour": "immediate",
            **(pqdm_kwargs or {}),
            # We don't want a user to be able to override the following kwargs,
            # which is why they appear *after* spreading pqdm_kwargs above.
            "argument_type": "args",
        }

        return pqdm(arguments, self._download_file, **pqdm_kwargs)

    def _open_urls_https(
        self,
        url_mapping: Mapping[str, Union[DataGranule, None]],
        *,
        pqdm_kwargs: Optional[Mapping[str, Any]] = None,
    ) -> List[fsspec.AbstractFileSystem]:
        https_fs = self.get_fsspec_session()

        try:
            return _open_files(url_mapping, https_fs, pqdm_kwargs=pqdm_kwargs)
        except Exception:
            logger.exception(
                "An exception occurred while trying to access remote files via HTTPS"
            )
            raise<|MERGE_RESOLUTION|>--- conflicted
+++ resolved
@@ -1,5 +1,6 @@
 import datetime
 import logging
+import threading
 import traceback
 from functools import lru_cache
 from itertools import chain
@@ -7,7 +8,6 @@
 from pickle import dumps, loads
 from typing import Any, Dict, List, Mapping, Optional, Tuple, Union
 from uuid import uuid4
-import threading
 
 import fsspec
 import requests
@@ -184,7 +184,7 @@
         return False
 
     def set_requests_session(
-        self, url: str, method: str = "get", bearer_token: bool = False
+        self, url: str, method: str = "get", bearer_token: bool = True
     ) -> None:
         """Sets up a `requests` session with bearer tokens that are used by CMR.
 
@@ -325,7 +325,7 @@
         session = fsspec.filesystem("https", client_kwargs=client_kwargs)
         return session
 
-    def get_requests_session(self, bearer_token: bool = True) -> requests.Session:
+    def get_requests_session(self) -> SessionWithHeaderRedirection:
         """Returns a requests HTTPS session with bearer tokens that are used by CMR.
 
         This HTTPS session can be used to download granules if we want to use a direct,
@@ -694,19 +694,12 @@
         path = directory / Path(local_filename)
         if not path.exists():
             try:
-<<<<<<< HEAD
                 original_session = self.get_requests_session()
+                # This reuses the auth cookie, we make sure we only authenticate N threads instead
+                # of one per file, see #913
                 self._clone_session_in_local_thread(original_session)
                 session = self.thread_locals.local_thread_session
-                with session.get(
-                    url,
-                    stream=True,
-                    allow_redirects=True,
-                ) as r:
-=======
-                session = self.auth.get_session()
                 with session.get(url, stream=True, allow_redirects=True) as r:
->>>>>>> 4d0721de
                     r.raise_for_status()
                     with open(path, "wb") as f:
                         # Cap memory usage for large files at 1MB per write to disk per thread
